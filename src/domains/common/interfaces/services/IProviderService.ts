--- conflicted
+++ resolved
@@ -106,12 +106,6 @@
    */
   getAllProviders(filters: ProviderFiltersDto): Promise<PaginatedResponseDto<any>>;
 
-<<<<<<< HEAD
-
-=======
->>>>>>> 0e5d4e58
-
-
   /**
    * Get available service requests for provider
    */
